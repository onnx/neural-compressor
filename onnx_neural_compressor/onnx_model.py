--- conflicted
+++ resolved
@@ -574,196 +574,6 @@
         self.model.graph.ClearField("node")
         self.model.graph.node.extend(nodes)
 
-<<<<<<< HEAD
-=======
-    def find_split_node_for_layer_wise_quantization(self):
-        """Find split node for layer wise quantization."""
-        # find split nodes of decoder blocks
-        # embed -> decoder.0 -(split_node)-> ... -(split_node)-> decoder.n -(split_node)-> norm -> head
-        # after split: embed -> decoder.0,
-        #              decoder.1,
-        #              decoder.2,
-        #              ...,
-        #              decoder.n,
-        #              norm -> head
-        start_nodes = []
-        for node in self.model.graph.node:
-            start_node, qkv_nodes_list = None, None
-            if node.op_type == "SkipLayerNormalization":
-                start_node = node
-                qkv_nodes_list = [
-                    self.match_parent_path(
-                        start_node,
-                        ["MatMul", "Reshape", "Transpose", "Reshape", "MatMul"],
-                        [None, 0, 0, 0, 0],
-                    ),
-                    self.match_parent_path(
-                        start_node,
-                        ["Add", "MatMul", "Reshape", "Transpose", "MatMul"],
-                        [1, 1, 0, 0, 0],
-                    ),
-                ]
-            if node.op_type == "Add":
-                start_node = node
-                qkv_nodes_list = [
-                    # match base attention structure
-                    self.match_parent_path(
-                        start_node,
-                        ["Add", "MatMul", "Reshape", "Transpose", "MatMul"],
-                        [0, None, 0, 0, 0],
-                    ),
-                    self.match_parent_path(
-                        start_node, ["Add", "MatMul", "Reshape", "Transpose", "MatMul"], [1, None, 0, 0, 0]
-                    ),
-                    # match gpt attention no past structure
-                    self.match_parent_path(
-                        start_node,
-                        ["Reshape", "Gemm", "Reshape", "Reshape", "Transpose", "MatMul"],
-                        [None, 0, 0, 0, 0, 0],
-                        output_name_to_node_dict=self._output_name_to_node,
-                        return_indice=[],
-                    ),
-                    # match bart attention structure
-                    self.match_parent_path(
-                        start_node,
-                        ["Add", "MatMul", "Reshape", "Transpose", "Reshape", "MatMul"],
-                        [0, None, 0, 0, 0, 0],
-                    ),
-                    self.match_parent_path(
-                        start_node,
-                        ["Add", "MatMul", "Reshape", "Transpose", "Reshape", "MatMul"],
-                        [1, None, 0, 0, 0, 0],
-                    ),
-                    self.match_parent_path(
-                        start_node,
-                        ["MatMul", "Mul", "MatMul", "Mul", "Div", "Add"],
-                        [None, 0, None, 0, None, 0],
-                    ),
-                    self.match_parent_path(
-                        start_node,
-                        ["MatMul", "Mul", "MatMul", "SimplifiedLayerNormalization", "Add"],
-                        [None, 0, None, 0, 0],
-                    ),
-                ]
-            if not start_node:
-                continue
-            if not any(qkv_nodes_list):
-                continue
-            start_nodes.append(start_node)
-        return start_nodes
-
-    def find_qkv_in_attention(self, find_all=False):
-        """Find qkv MatMul in Attention.
-
-        Args:
-            find_all (bool, optional): find all qkv MatMul. Defaults to False
-
-        Returns:
-            qkv (list): qkv MatMul list
-        """
-        qkv = []
-        if len(self._input_name_to_nodes) == 0:
-            self._input_name_to_nodes = self.input_name_to_nodes()
-        for node in self.model.graph.node:
-            if node.op_type == "Attention":
-                qkv.append([node.name])
-                continue
-            start_node, qkv_nodes_list = None, None
-            if node.op_type == "SkipLayerNormalization":
-                start_node = node
-                qkv_nodes_list = [
-                    self.match_parent_path(
-                        start_node,
-                        ["MatMul", "Reshape", "Transpose", "Reshape", "MatMul"],
-                        [None, 0, 0, 0, 0],
-                    ),
-                    self.match_parent_path(
-                        start_node,
-                        ["Add", "MatMul", "Reshape", "Transpose", "MatMul"],
-                        [1, 1, 0, 0, 0],
-                    ),
-                ]
-            if node.op_type == "Add":
-                start_node = node
-                qkv_nodes_list = [
-                    # match base attention structure
-                    self.match_parent_path(
-                        start_node,
-                        ["Add", "MatMul", "Reshape", "Transpose", "MatMul"],
-                        [0, None, 0, 0, 0],
-                    ),
-                    self.match_parent_path(
-                        start_node, ["Add", "MatMul", "Reshape", "Transpose", "MatMul"], [1, None, 0, 0, 0]
-                    ),
-                    # match gpt attention no past structure
-                    self.match_parent_path(
-                        start_node,
-                        ["Reshape", "Gemm", "Reshape", "Reshape", "Transpose", "MatMul"],
-                        [None, 0, 0, 0, 0, 0],
-                        output_name_to_node_dict=self._output_name_to_node,
-                        return_indice=[],
-                    ),
-                    # match bart attention structure
-                    self.match_parent_path(
-                        start_node,
-                        ["Add", "MatMul", "Reshape", "Transpose", "Reshape", "MatMul"],
-                        [0, None, 0, 0, 0, 0],
-                    ),
-                    self.match_parent_path(
-                        start_node,
-                        ["Add", "MatMul", "Reshape", "Transpose", "Reshape", "MatMul"],
-                        [1, None, 0, 0, 0, 0],
-                    ),
-                ]
-            if not start_node:
-                continue
-            if not any(qkv_nodes_list):
-                continue
-            qkv_nodes = [qkv for qkv in qkv_nodes_list if qkv is not None][-1]
-            other_inputs = []
-            for input in start_node.input:
-                if input not in self._output_name_to_node:
-                    continue
-                if input == qkv_nodes[0].output[0]:
-                    continue
-                other_inputs.append(input)
-            if len(other_inputs) != 1:
-                continue
-            root_input = other_inputs[0]
-            children = self._input_name_to_nodes[root_input]
-            children_types = [child.op_type for child in children]
-            if children_types.count("MatMul") == 3:
-                qkv.append([child.name for child in children if child.op_type == "MatMul"])
-                if not find_all:
-                    break
-        return qkv
-
-    def find_ffn_matmul(self, attention_index, attention_matmul_list, block_len):
-        """Find MatMul in FFN.
-
-        Args:
-            attention_index (list): index of Attention
-            attention_matmul_list (list): list of Attention and MatMul nodes
-            block_len (int): block length
-
-        Returns:
-            list: list of MatMul in FFN
-        """
-        ffn_matmul = []
-        for idx in range(len(attention_index)):
-            if idx != len(attention_index) - 1:
-                index = attention_index[idx + 1]
-                if index - 2 >= 0:
-                    ffn_matmul.append([attention_matmul_list[index - 2], attention_matmul_list[index - 1]])
-            else:
-                index = attention_index[idx]
-                if index + block_len - 1 < len(attention_matmul_list):
-                    ffn_matmul.append(
-                        [attention_matmul_list[index + block_len - 2], attention_matmul_list[index + block_len - 1]]
-                    )
-        return ffn_matmul
-
->>>>>>> 49aeb9cb
     def add_tensors_to_outputs(self, tensor_names):
         """Add the tensors to the model outputs to gets their values.
 
