--- conflicted
+++ resolved
@@ -46,8 +46,6 @@
     Returns:
         _type_: _description_
     """
-<<<<<<< HEAD
-=======
     logger.warning(
         "Layer-wise quantization requires data_type info for some tensors. "
         "We will try to infer the data_type automatically if it doesn't exist."
@@ -58,7 +56,6 @@
         "onnx.save_model(out, infer_shape_model_path, save_as_external_data=True)\n"
     )
 
->>>>>>> be276c69
     if not isinstance(model, onnx_model.ONNXModel):
         model = onnx_model.ONNXModel(model, ignore_warning=True, load_external_data=False)
 
