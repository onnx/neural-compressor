--- conflicted
+++ resolved
@@ -1,443 +1,436 @@
-# Copyright (c) 2023 MIT HAN Lab
-# This source code is licensed under the MIT license
-#
-# Copyright (c) 2023 Intel Corporation
-#
-# Licensed under the Apache License, Version 2.0 (the "License");
-# you may not use this file except in compliance with the License.
-# You may obtain a copy of the License at
-#
-#   http://www.apache.org/licenses/LICENSE-2.0
-#
-# Unless required by applicable law or agreed to in writing, software
-# distributed under the License is distributed on an "AS IS" BASIS,
-# WITHOUT WARRANTIES OR CONDITIONS OF ANY KIND, either express or implied.
-# See the License for the specific language governing permissions and
-# limitations under the License.
-
-import copy
-import os
-import pathlib
-
-import numpy as np
-import onnx
-import onnxruntime as ort
-from packaging import version
-
-from onnx_neural_compressor import constants, data_reader, logger, onnx_model
-from onnx_neural_compressor.algorithms import utility as quant_utils
-from onnx_neural_compressor.algorithms.weight_only import rtn
-
-from typing import List, Union  # isort: skip
-
-
-def _get_weight_scale(weight, group_size):
-    """Get the scale of weight."""
-    org_shape = weight.shape
-    weight = np.reshape(weight, (-1, group_size)) if group_size != -1 else weight
-    scale = np.mean(np.reshape(np.abs(weight) / np.max(np.abs(weight), axis=1, keepdims=True), org_shape), axis=0)
-    return scale
-
-
-def _apply_awq_scale(model, weight_config, absorb_pairs, output_dicts):
-    """Apply scale for salient weight."""
-    best_scales = {}
-    new_init_tensors = []
-    new_added_mul_nodes = []
-    replace_input = []
-    updated_nodes = []
-    base_dir = os.path.dirname(model.model_path) if model.model_path is not None else ""
-
-    input_name_to_nodes = model.input_name_to_nodes()
-    for parent, nodes in absorb_pairs.items():
-        if any([node.input[0] not in output_dicts for node in nodes]):  # pragma: no cover
-            logger.warning(
-                "Miss input tensors of nodes {} during AWQ, skip it!".format(
-                    ", ".join([node.name for node in nodes if node.input[0] not in output_dicts])
-                )
-            )
-            continue
-        inp = np.concatenate(output_dicts[nodes[0].input[0]], axis=0)
-        inp_scale = np.mean(np.reshape(np.abs(inp), (-1, inp[0].shape[-1])), axis=0)
-        dtype = None
-        weight = []
-        org_out = []
-
-        num_bits = weight_config[nodes[0].name].get("weight_bits", 4)
-        group_size = weight_config[nodes[0].name].get("weight_group_size", 32)
-        sym = weight_config[nodes[0].name].get("weight_sym", True)
-        accuracy_level = weight_config[nodes[0].name].get("accuracy_level", 0)
-
-        # use same params for all children of one parent
-        for node in nodes:
-            weight_config.setdefault(node.name, {}).update({"weight_bits": num_bits})
-            weight_config.setdefault(node.name, {}).update({"weight_group_size": group_size})
-            weight_config.setdefault(node.name, {}).update({"weight_sym": sym})
-
-        # search scale
-        best_error = float("inf")
-        best_ratio = -1
-        best_scale = None
-        n_grid = 20
-
-        for ratio in range(n_grid):
-            ratio = ratio * 1 / n_grid
-            loss = 0
-            for node in nodes:
-                weight = onnx.numpy_helper.to_array(model.get_initializer(node.input[1]), base_dir)
-                if len(weight.shape) != 2:
-                    continue
-
-                org_out = np.matmul(inp, weight)
-                org_w_shape = weight.shape
-                group_size = group_size if group_size != -1 else org_w_shape[0]
-
-                w_scale = _get_weight_scale(weight.T, weight.shape[0])
-                scales = np.clip(np.power(inp_scale, ratio) / np.power(w_scale, (1 - ratio)), 1e-4, None)
-                scales = scales / np.sqrt(np.max(scales) * np.min(scales))
-                weight = weight.T * scales
-                weight = quant_utils.pad_tensor(weight.T, group_size, (org_w_shape[0] + group_size - 1) // group_size)
-
-                if (version.Version(ort.__version__) > constants.ONNXRT1161_VERSION and num_bits == 4) or (
-                    version.Version(ort.__version__) >= constants.ONNXRT116_VERSION
-                    and num_bits == 4
-                    and group_size == 32
-                ):
-                    # MatMulFpQ4 support 4 bits and 32 group_size with ort 1.16.0 and 1.16.1 versions
-                    # MatMulNBits supports 4 bits and 2^n group_size with ort > 1.16.1
-                    q_weight = quant_utils.qdq_data(
-                        weight.reshape((-1, group_size)),
-                        "uint" + str(num_bits),
-                        sym,
-                    ).reshape(weight.shape)
-                else:
-                    q_weight = quant_utils.qdq_data(
-                        weight.reshape((-1, group_size)),
-                        "int" + str(num_bits),
-                        sym,
-                    ).reshape(weight.shape)
-
-                q_weight = q_weight[: org_w_shape[0], :] / np.expand_dims(scales, axis=-1)
-                out = np.matmul(inp, q_weight)
-                loss += np.mean(np.power((org_out - out), 2))
-
-            is_best = loss < best_error
-            if is_best:
-                best_error = loss
-                best_ratio = ratio
-                best_scale = scales
-
-        for node in nodes:
-            init_share_num = model.get_initializer_share_num(node.input[1])
-            weight_tensor = model.get_initializer(node.input[1])
-            tensor = onnx.numpy_helper.to_array(weight_tensor, base_dir)
-            dtype = tensor.dtype
-            tensor = tensor.T * best_scale
-            tensor = (tensor.T).astype(dtype)
-
-            new_tensor = onnx.helper.make_tensor(
-                name=node.input[1] + "_scaled",
-                data_type=onnx.helper.np_dtype_to_tensor_dtype(dtype),
-                dims=tensor.shape,
-                vals=tensor.tobytes(),
-                raw=True,
-            )
-            model.add_initializer(new_tensor)
-            node.input[1] = new_tensor.name
-
-            if init_share_num == 1:
-                model.remove_initializer(weight_tensor)
-
-        parent = model.get_node(parent)
-        if parent.name in updated_nodes:
-            continue
-
-        if parent.op_type in ["LayerNormalization", "BatchNormalization", "InstanceNormalization"] and len(
-<<<<<<< HEAD
-            model.input_name_to_nodes()[nodes[0].input[0]]
-        ) == len(
-            nodes
-        ):  # pragma: no cover
-=======
-            input_name_to_nodes[nodes[0].input[0]]
-        ) == len(nodes):
->>>>>>> 49aeb9cb
-            for idx in [1, 2]:
-                tensor = onnx.numpy_helper.to_array(model.get_initializer(parent.input[idx]), base_dir)
-                dtype = tensor.dtype
-                new_tensor = tensor / np.reshape(best_scale, (1, -1))
-                model.set_initializer(parent.input[idx], new_tensor.astype(dtype), raw=True)
-                updated_nodes.append(parent.name)
-            output_dicts[parent.output[0]] = output_dicts[parent.output[0]] / np.reshape(best_scale, (1, -1))
-
-        elif (
-            parent.op_type in ["SimplifiedLayerNormalization", "MatMul", "Gemm", "Mul"]
-            and not all([model.get_initializer(inp) is None for inp in parent.input])
-            and len(input_name_to_nodes[nodes[0].input[0]]) == len(nodes)
-        ):  # pragma: no cover
-            for inp in parent.input:
-                if model.get_initializer(inp) is not None:
-                    tensor = onnx.numpy_helper.to_array(model.get_initializer(inp), base_dir)
-                    dtype = tensor.dtype
-                    new_tensor = tensor / np.reshape(best_scale, (1, -1))
-                    model.set_initializer(inp, new_tensor.astype(dtype), raw=True)
-            updated_nodes.append(parent.name)
-            output_dicts[parent.output[0]] = output_dicts[parent.output[0]] / np.reshape(best_scale, (1, -1))
-
-        elif parent.op_type in ["Conv", "FusedConv"] and len(input_name_to_nodes[nodes[0].input[0]]) == len(
-            nodes
-        ):  # pragma: no cover
-            tensor = onnx.numpy_helper.to_array(model.get_initializer(parent.input[2]), base_dir)
-            dtype = tensor.dtype
-            new_tensor = tensor / np.reshape(best_scale, (1, -1))
-            model.set_initializer(parent.input[2], new_tensor.astype(dtype), raw=True)
-            updated_nodes.append(parent.name)
-            output_dicts[parent.output[0]] = output_dicts[parent.output[0]] / np.reshape(best_scale, (1, -1))
-
-        else:
-            # insert mul
-            scale_tensor = onnx.helper.make_tensor(
-                name=parent.output[0] + "_weight_only_scale",
-                data_type=onnx.helper.np_dtype_to_tensor_dtype(dtype),
-                dims=best_scale.shape,
-                vals=(1.0 / best_scale).flatten().tolist(),
-            )
-            new_init_tensors.append(scale_tensor)
-            mul_output_name = parent.output[0] + "_weight_only_out"
-            mul_node = onnx.helper.make_node(
-                "Mul",
-                inputs=[nodes[0].input[0], scale_tensor.name],
-                outputs=[mul_output_name],
-                name=nodes[0].input[0] + "_weight_only_mul",
-            )
-            new_added_mul_nodes.append(mul_node)
-            for node in nodes:
-                replace_input.append([node, node.input[0], mul_node.output[0]])
-            updated_nodes.append(parent.name)
-            output_dicts[mul_node.output[0]] = output_dicts[mul_node.input[0]] / np.reshape(best_scale, (1, -1))
-
-    model.add_nodes(new_added_mul_nodes)
-    model.add_initializers(new_init_tensors)
-    for node, old_input_name, new_input_name in replace_input:
-        model.replace_node_input(node, old_input_name, new_input_name)
-
-    return model, output_dicts
-
-
-def _apply_awq_clip(model, weight_config, absorb_pairs, output_dicts):
-    """Apply clip for weight by checking mse."""
-    base_dir = os.path.dirname(model.model_path) if model.model_path is not None else ""
-    ratios = {}
-    for parent, nodes in absorb_pairs.items():
-        if any([node.input[0] not in output_dicts for node in nodes]):
-            logger.warning(
-                "Miss input tensors of nodes {} during AWQ, skip it!".format(
-                    ", ".join([node.name for node in nodes if node.input[0] not in output_dicts])
-                )
-            )
-            continue
-
-        inp = np.concatenate(output_dicts[nodes[0].input[0]], axis=0)
-
-        for node in nodes:
-            num_bits = weight_config[node.name].get("weight_bits", 4)
-            group_size = weight_config[node.name].get("weight_group_size", 32)
-            sym = weight_config[node.name].get("weight_sym", True)
-            accuracy_level = weight_config[node.name].get("accuracy_level", 0)
-
-            org_weight = onnx.numpy_helper.to_array(model.get_initializer(node.input[1]), base_dir=base_dir)
-            org_w_shape = org_weight.shape  # ic, oc
-            group_size = group_size if group_size != -1 else org_w_shape[0]
-            org_out = np.matmul(inp, org_weight)  # n_token, oc
-            k_blocks = (org_w_shape[0] - 1) // group_size + 1
-            org_weight = quant_utils.pad_tensor(org_weight, group_size, k_blocks)
-
-            org_weight = np.transpose(org_weight)
-
-            best_error = float("inf")
-            best_ratio = 1
-            for i_s in range(10):
-                ratio = 1 - i_s / 100
-                weight = copy.deepcopy(org_weight)
-                if (version.Version(ort.__version__) > constants.ONNXRT1161_VERSION and num_bits == 4) or (
-                    version.Version(ort.__version__) >= constants.ONNXRT116_VERSION
-                    and num_bits == 4
-                    and group_size == 32
-                ):
-                    # MatMulFpQ4 support 4 bits and 32 group_size with ort 1.16.0 and 1.16.1 versions
-                    # MatMulNBits supports 4 bits and 2^n group_size with ort > 1.16.1
-                    weight = quant_utils.qdq_data(
-                        weight.reshape((-1, group_size)),
-                        "uint" + str(num_bits),
-                        sym,
-                        ratio=ratio,
-                    ).reshape(org_weight.shape)
-                else:
-                    weight = quant_utils.qdq_data(
-                        weight.reshape((-1, group_size)),
-                        "int" + str(num_bits),
-                        sym,
-                        ratio=ratio,
-                    ).reshape(org_weight.shape)
-
-                cur_out = np.matmul(inp, weight[:, : org_w_shape[0]].T)
-                loss = np.mean(np.power((org_out - cur_out), 2))
-                is_best = loss < best_error
-                if is_best:
-                    best_error = loss
-                    best_ratio = ratio
-            ratios[node.input[1]] = best_ratio
-    return ratios
-
-
-def awq_quantize(
-    model: Union[onnx.ModelProto, onnx_model.ONNXModel, pathlib.Path, str],
-    data_reader: data_reader.CalibrationDataReader,
-    weight_config: dict = {},
-    enable_auto_scale: bool = True,
-    enable_mse_search: bool = True,
-    providers: List[str] = ["CPUExecutionProvider"],
-) -> onnx.ModelProto:
-    """Quant the model with Activation-aware Weight quantization(AWQ) method.
-
-    Args:
-        model (Union[onnx.ModelProto, onnx_model.ONNXModel, pathlib.Path, str]): onnx model.
-        data_reader (data_reader.CalibrationDataReader): data_reader for calibration.
-        weight_config (dict, optional): quantization config
-            For example,
-            weight_config = {
-                '(fc2, "MatMul")':
-                {
-                    'weight_dtype': 'int',
-                    'weight_bits': 4,
-                    'weight_group_size': 32,
-                    'weight_sym': True,
-                    'accuracy_level': 0
-                }
-            }. Defaults to {}.
-        enable_auto_scale (bool, optional): whether to search for best scales based on activation
-            distribution. Defaults to True.
-        enable_mse_search (bool, optional): whether to search for the best clip range from range
-            [0.91, 1.0, 0.01]. Defaults to True.
-        providers (list, optional): providers to use. Defaults to ["CPUExecutionProvider"].
-
-    Returns:
-        onnx.ModelProto: quantized onnx model.
-    """
-    if not isinstance(model, onnx_model.ONNXModel):
-        model = onnx_model.ONNXModel(model)
-    output_dicts = {}
-    full_ratio = {}
-
-    if enable_mse_search:
-        inputs, so = quant_utils.prepare_inputs(model, data_reader, providers)
-        del data_reader
-
-        org_output = copy.deepcopy(model.model.graph.output)
-        model.remove_tensors_from_outputs([i.name for i in org_output])
-
-        output_names = []
-        for node in model.nodes():
-            # check op_type of node is MatMul
-            # check dim 1 of input is weight tensor
-            # check weight_type is not "fp32"
-            if (
-                node.op_type in ["MatMul"]
-                and model.get_initializer(node.input[1]) is not None
-                and weight_config.get(node.name, {}).get("weight_dtype", "fp32") != "fp32"
-            ):
-                output_names.append(node.input[0])
-        output_names = list(set(output_names))
-        model.add_tensors_to_outputs(output_names)
-
-        if model.is_large_model:  # pragma: no cover
-            onnx.save_model(
-                model.model,
-                model.model_path + "_augment.onnx",
-                save_as_external_data=True,
-                all_tensors_to_one_file=True,
-                convert_attribute=False,
-            )
-
-        session = (
-            ort.InferenceSession(model.model.SerializeToString(), so, providers=providers)
-            if not model.is_large_model
-            else ort.InferenceSession(model.model_path + "_augment.onnx", so, providers=providers)
-        )
-
-        output_name_to_node = model.output_name_to_node()
-        input_name_to_nodes = model.input_name_to_nodes()
-        for input_name in output_names:
-            parent = output_name_to_node[input_name]
-            dump_pairs = {parent.name: []}
-
-            for node in input_name_to_nodes[input_name]:
-                # check op_type of node is MatMul
-                # check dim 1 of input is weight tensor
-                # check weight_type is not "fp32"
-                if (
-                    node.op_type in ["MatMul"]
-                    and model.get_initializer(node.input[1]) is not None
-                    and weight_config.get(node.name, {}).get("weight_dtype", "fp32") != "fp32"
-                ):
-                    dump_pairs[parent.name].append(model.get_node(node.name))
-
-            if len(dump_pairs[parent.name]) == 0:  # pragma: no cover
-                continue
-
-            output_dicts = {}
-            for inp in inputs:
-                output = session.run([input_name], inp)
-                output_dicts.setdefault(input_name, []).append(output)
-
-            if enable_auto_scale:
-                model, output_dicts = _apply_awq_scale(
-                    model,
-                    weight_config,
-                    dump_pairs,
-                    output_dicts,
-                )
-            if enable_mse_search:
-                ratios = _apply_awq_clip(
-                    model,
-                    weight_config,
-                    dump_pairs,
-                    output_dicts,
-                )
-            del output_dicts
-            del dump_pairs
-            full_ratio.update(ratios)
-
-        model.remove_tensors_from_outputs(output_names)
-        model.model.graph.output.MergeFrom(org_output)
-    model = rtn.rtn_quantize(model, weight_config, full_ratio, providers)
-    return model
-
-
-def apply_awq_on_model(
-    model: Union[onnx.ModelProto, onnx_model.ONNXModel, pathlib.Path, str],
-    quant_config: dict,
-    calibration_data_reader: data_reader.CalibrationDataReader,
-    enable_auto_scale: bool = True,
-    enable_mse_search: bool = True,
-    providers: List[str] = ["CPUExecutionProvider"],
-) -> onnx.ModelProto:
-    """Apply Activation-aware Weight quantization(AWQ) on onnx model.
-
-    Args:
-        model (Union[onnx.ModelProto, onnx_model.ONNXModel, pathlib.Path, str]): nnx model.
-        quant_config (dict): quantization config.
-        calibration_data_reader (data_reader.CalibrationDataReader): data_reader for calibration.
-
-    Returns:
-        onnx.ModelProto: quantized onnx model.
-    """
-    # set model params
-    kwargs = {
-        "enable_auto_scale": enable_auto_scale,
-        "enable_mse_search": enable_mse_search,
-        "providers": providers,
-    }
-    q_model = awq_quantize(model, data_reader=calibration_data_reader, weight_config=quant_config, **kwargs)
-    quant_utils.dump_woq_stats(q_model, quant_config)
-    return q_model
+# Copyright (c) 2023 MIT HAN Lab
+# This source code is licensed under the MIT license
+#
+# Copyright (c) 2023 Intel Corporation
+#
+# Licensed under the Apache License, Version 2.0 (the "License");
+# you may not use this file except in compliance with the License.
+# You may obtain a copy of the License at
+#
+#   http://www.apache.org/licenses/LICENSE-2.0
+#
+# Unless required by applicable law or agreed to in writing, software
+# distributed under the License is distributed on an "AS IS" BASIS,
+# WITHOUT WARRANTIES OR CONDITIONS OF ANY KIND, either express or implied.
+# See the License for the specific language governing permissions and
+# limitations under the License.
+
+import copy
+import os
+import pathlib
+
+import numpy as np
+import onnx
+import onnxruntime as ort
+from packaging import version
+
+from onnx_neural_compressor import constants, data_reader, logger, onnx_model
+from onnx_neural_compressor.algorithms import utility as quant_utils
+from onnx_neural_compressor.algorithms.weight_only import rtn
+
+from typing import List, Union  # isort: skip
+
+
+def _get_weight_scale(weight, group_size):
+    """Get the scale of weight."""
+    org_shape = weight.shape
+    weight = np.reshape(weight, (-1, group_size)) if group_size != -1 else weight
+    scale = np.mean(np.reshape(np.abs(weight) / np.max(np.abs(weight), axis=1, keepdims=True), org_shape), axis=0)
+    return scale
+
+
+def _apply_awq_scale(model, weight_config, absorb_pairs, output_dicts):
+    """Apply scale for salient weight."""
+    best_scales = {}
+    new_init_tensors = []
+    new_added_mul_nodes = []
+    replace_input = []
+    updated_nodes = []
+    base_dir = os.path.dirname(model.model_path) if model.model_path is not None else ""
+
+    input_name_to_nodes = model.input_name_to_nodes()
+    for parent, nodes in absorb_pairs.items():
+        if any([node.input[0] not in output_dicts for node in nodes]):  # pragma: no cover
+            logger.warning(
+                "Miss input tensors of nodes {} during AWQ, skip it!".format(
+                    ", ".join([node.name for node in nodes if node.input[0] not in output_dicts])
+                )
+            )
+            continue
+        inp = np.concatenate(output_dicts[nodes[0].input[0]], axis=0)
+        inp_scale = np.mean(np.reshape(np.abs(inp), (-1, inp[0].shape[-1])), axis=0)
+        dtype = None
+        weight = []
+        org_out = []
+
+        num_bits = weight_config[nodes[0].name].get("weight_bits", 4)
+        group_size = weight_config[nodes[0].name].get("weight_group_size", 32)
+        sym = weight_config[nodes[0].name].get("weight_sym", True)
+        accuracy_level = weight_config[nodes[0].name].get("accuracy_level", 0)
+
+        # use same params for all children of one parent
+        for node in nodes:
+            weight_config.setdefault(node.name, {}).update({"weight_bits": num_bits})
+            weight_config.setdefault(node.name, {}).update({"weight_group_size": group_size})
+            weight_config.setdefault(node.name, {}).update({"weight_sym": sym})
+
+        # search scale
+        best_error = float("inf")
+        best_ratio = -1
+        best_scale = None
+        n_grid = 20
+
+        for ratio in range(n_grid):
+            ratio = ratio * 1 / n_grid
+            loss = 0
+            for node in nodes:
+                weight = onnx.numpy_helper.to_array(model.get_initializer(node.input[1]), base_dir)
+                if len(weight.shape) != 2:
+                    continue
+
+                org_out = np.matmul(inp, weight)
+                org_w_shape = weight.shape
+                group_size = group_size if group_size != -1 else org_w_shape[0]
+
+                w_scale = _get_weight_scale(weight.T, weight.shape[0])
+                scales = np.clip(np.power(inp_scale, ratio) / np.power(w_scale, (1 - ratio)), 1e-4, None)
+                scales = scales / np.sqrt(np.max(scales) * np.min(scales))
+                weight = weight.T * scales
+                weight = quant_utils.pad_tensor(weight.T, group_size, (org_w_shape[0] + group_size - 1) // group_size)
+
+                if (version.Version(ort.__version__) > constants.ONNXRT1161_VERSION and num_bits == 4) or (
+                    version.Version(ort.__version__) >= constants.ONNXRT116_VERSION
+                    and num_bits == 4
+                    and group_size == 32
+                ):
+                    # MatMulFpQ4 support 4 bits and 32 group_size with ort 1.16.0 and 1.16.1 versions
+                    # MatMulNBits supports 4 bits and 2^n group_size with ort > 1.16.1
+                    q_weight = quant_utils.qdq_data(
+                        weight.reshape((-1, group_size)),
+                        "uint" + str(num_bits),
+                        sym,
+                    ).reshape(weight.shape)
+                else:
+                    q_weight = quant_utils.qdq_data(
+                        weight.reshape((-1, group_size)),
+                        "int" + str(num_bits),
+                        sym,
+                    ).reshape(weight.shape)
+
+                q_weight = q_weight[: org_w_shape[0], :] / np.expand_dims(scales, axis=-1)
+                out = np.matmul(inp, q_weight)
+                loss += np.mean(np.power((org_out - out), 2))
+
+            is_best = loss < best_error
+            if is_best:
+                best_error = loss
+                best_ratio = ratio
+                best_scale = scales
+
+        for node in nodes:
+            init_share_num = model.get_initializer_share_num(node.input[1])
+            weight_tensor = model.get_initializer(node.input[1])
+            tensor = onnx.numpy_helper.to_array(weight_tensor, base_dir)
+            dtype = tensor.dtype
+            tensor = tensor.T * best_scale
+            tensor = (tensor.T).astype(dtype)
+
+            new_tensor = onnx.helper.make_tensor(
+                name=node.input[1] + "_scaled",
+                data_type=onnx.helper.np_dtype_to_tensor_dtype(dtype),
+                dims=tensor.shape,
+                vals=tensor.tobytes(),
+                raw=True,
+            )
+            model.add_initializer(new_tensor)
+            node.input[1] = new_tensor.name
+
+            if init_share_num == 1:
+                model.remove_initializer(weight_tensor)
+
+        parent = model.get_node(parent)
+        if parent.name in updated_nodes:
+            continue
+
+        if parent.op_type in ["LayerNormalization", "BatchNormalization", "InstanceNormalization"] and len(
+            input_name_to_nodes[nodes[0].input[0]]
+        ) == len(nodes): # pragma: no cover
+            for idx in [1, 2]:
+                tensor = onnx.numpy_helper.to_array(model.get_initializer(parent.input[idx]), base_dir)
+                dtype = tensor.dtype
+                new_tensor = tensor / np.reshape(best_scale, (1, -1))
+                model.set_initializer(parent.input[idx], new_tensor.astype(dtype), raw=True)
+                updated_nodes.append(parent.name)
+            output_dicts[parent.output[0]] = output_dicts[parent.output[0]] / np.reshape(best_scale, (1, -1))
+
+        elif (
+            parent.op_type in ["SimplifiedLayerNormalization", "MatMul", "Gemm", "Mul"]
+            and not all([model.get_initializer(inp) is None for inp in parent.input])
+            and len(input_name_to_nodes[nodes[0].input[0]]) == len(nodes)
+        ):  # pragma: no cover
+            for inp in parent.input:
+                if model.get_initializer(inp) is not None:
+                    tensor = onnx.numpy_helper.to_array(model.get_initializer(inp), base_dir)
+                    dtype = tensor.dtype
+                    new_tensor = tensor / np.reshape(best_scale, (1, -1))
+                    model.set_initializer(inp, new_tensor.astype(dtype), raw=True)
+            updated_nodes.append(parent.name)
+            output_dicts[parent.output[0]] = output_dicts[parent.output[0]] / np.reshape(best_scale, (1, -1))
+
+        elif parent.op_type in ["Conv", "FusedConv"] and len(input_name_to_nodes[nodes[0].input[0]]) == len(
+            nodes
+        ):  # pragma: no cover
+            tensor = onnx.numpy_helper.to_array(model.get_initializer(parent.input[2]), base_dir)
+            dtype = tensor.dtype
+            new_tensor = tensor / np.reshape(best_scale, (1, -1))
+            model.set_initializer(parent.input[2], new_tensor.astype(dtype), raw=True)
+            updated_nodes.append(parent.name)
+            output_dicts[parent.output[0]] = output_dicts[parent.output[0]] / np.reshape(best_scale, (1, -1))
+
+        else:
+            # insert mul
+            scale_tensor = onnx.helper.make_tensor(
+                name=parent.output[0] + "_weight_only_scale",
+                data_type=onnx.helper.np_dtype_to_tensor_dtype(dtype),
+                dims=best_scale.shape,
+                vals=(1.0 / best_scale).flatten().tolist(),
+            )
+            new_init_tensors.append(scale_tensor)
+            mul_output_name = parent.output[0] + "_weight_only_out"
+            mul_node = onnx.helper.make_node(
+                "Mul",
+                inputs=[nodes[0].input[0], scale_tensor.name],
+                outputs=[mul_output_name],
+                name=nodes[0].input[0] + "_weight_only_mul",
+            )
+            new_added_mul_nodes.append(mul_node)
+            for node in nodes:
+                replace_input.append([node, node.input[0], mul_node.output[0]])
+            updated_nodes.append(parent.name)
+            output_dicts[mul_node.output[0]] = output_dicts[mul_node.input[0]] / np.reshape(best_scale, (1, -1))
+
+    model.add_nodes(new_added_mul_nodes)
+    model.add_initializers(new_init_tensors)
+    for node, old_input_name, new_input_name in replace_input:
+        model.replace_node_input(node, old_input_name, new_input_name)
+
+    return model, output_dicts
+
+
+def _apply_awq_clip(model, weight_config, absorb_pairs, output_dicts):
+    """Apply clip for weight by checking mse."""
+    base_dir = os.path.dirname(model.model_path) if model.model_path is not None else ""
+    ratios = {}
+    for parent, nodes in absorb_pairs.items():
+        if any([node.input[0] not in output_dicts for node in nodes]):
+            logger.warning(
+                "Miss input tensors of nodes {} during AWQ, skip it!".format(
+                    ", ".join([node.name for node in nodes if node.input[0] not in output_dicts])
+                )
+            )
+            continue
+
+        inp = np.concatenate(output_dicts[nodes[0].input[0]], axis=0)
+
+        for node in nodes:
+            num_bits = weight_config[node.name].get("weight_bits", 4)
+            group_size = weight_config[node.name].get("weight_group_size", 32)
+            sym = weight_config[node.name].get("weight_sym", True)
+            accuracy_level = weight_config[node.name].get("accuracy_level", 0)
+
+            org_weight = onnx.numpy_helper.to_array(model.get_initializer(node.input[1]), base_dir=base_dir)
+            org_w_shape = org_weight.shape  # ic, oc
+            group_size = group_size if group_size != -1 else org_w_shape[0]
+            org_out = np.matmul(inp, org_weight)  # n_token, oc
+            k_blocks = (org_w_shape[0] - 1) // group_size + 1
+            org_weight = quant_utils.pad_tensor(org_weight, group_size, k_blocks)
+
+            org_weight = np.transpose(org_weight)
+
+            best_error = float("inf")
+            best_ratio = 1
+            for i_s in range(10):
+                ratio = 1 - i_s / 100
+                weight = copy.deepcopy(org_weight)
+                if (version.Version(ort.__version__) > constants.ONNXRT1161_VERSION and num_bits == 4) or (
+                    version.Version(ort.__version__) >= constants.ONNXRT116_VERSION
+                    and num_bits == 4
+                    and group_size == 32
+                ):
+                    # MatMulFpQ4 support 4 bits and 32 group_size with ort 1.16.0 and 1.16.1 versions
+                    # MatMulNBits supports 4 bits and 2^n group_size with ort > 1.16.1
+                    weight = quant_utils.qdq_data(
+                        weight.reshape((-1, group_size)),
+                        "uint" + str(num_bits),
+                        sym,
+                        ratio=ratio,
+                    ).reshape(org_weight.shape)
+                else:
+                    weight = quant_utils.qdq_data(
+                        weight.reshape((-1, group_size)),
+                        "int" + str(num_bits),
+                        sym,
+                        ratio=ratio,
+                    ).reshape(org_weight.shape)
+
+                cur_out = np.matmul(inp, weight[:, : org_w_shape[0]].T)
+                loss = np.mean(np.power((org_out - cur_out), 2))
+                is_best = loss < best_error
+                if is_best:
+                    best_error = loss
+                    best_ratio = ratio
+            ratios[node.input[1]] = best_ratio
+    return ratios
+
+
+def awq_quantize(
+    model: Union[onnx.ModelProto, onnx_model.ONNXModel, pathlib.Path, str],
+    data_reader: data_reader.CalibrationDataReader,
+    weight_config: dict = {},
+    enable_auto_scale: bool = True,
+    enable_mse_search: bool = True,
+    providers: List[str] = ["CPUExecutionProvider"],
+) -> onnx.ModelProto:
+    """Quant the model with Activation-aware Weight quantization(AWQ) method.
+
+    Args:
+        model (Union[onnx.ModelProto, onnx_model.ONNXModel, pathlib.Path, str]): onnx model.
+        data_reader (data_reader.CalibrationDataReader): data_reader for calibration.
+        weight_config (dict, optional): quantization config
+            For example,
+            weight_config = {
+                '(fc2, "MatMul")':
+                {
+                    'weight_dtype': 'int',
+                    'weight_bits': 4,
+                    'weight_group_size': 32,
+                    'weight_sym': True,
+                    'accuracy_level': 0
+                }
+            }. Defaults to {}.
+        enable_auto_scale (bool, optional): whether to search for best scales based on activation
+            distribution. Defaults to True.
+        enable_mse_search (bool, optional): whether to search for the best clip range from range
+            [0.91, 1.0, 0.01]. Defaults to True.
+        providers (list, optional): providers to use. Defaults to ["CPUExecutionProvider"].
+
+    Returns:
+        onnx.ModelProto: quantized onnx model.
+    """
+    if not isinstance(model, onnx_model.ONNXModel):
+        model = onnx_model.ONNXModel(model)
+    output_dicts = {}
+    full_ratio = {}
+
+    if enable_mse_search:
+        inputs, so = quant_utils.prepare_inputs(model, data_reader, providers)
+        del data_reader
+
+        org_output = copy.deepcopy(model.model.graph.output)
+        model.remove_tensors_from_outputs([i.name for i in org_output])
+
+        output_names = []
+        for node in model.nodes():
+            # check op_type of node is MatMul
+            # check dim 1 of input is weight tensor
+            # check weight_type is not "fp32"
+            if (
+                node.op_type in ["MatMul"]
+                and model.get_initializer(node.input[1]) is not None
+                and weight_config.get(node.name, {}).get("weight_dtype", "fp32") != "fp32"
+            ):
+                output_names.append(node.input[0])
+        output_names = list(set(output_names))
+        model.add_tensors_to_outputs(output_names)
+
+        if model.is_large_model:  # pragma: no cover
+            onnx.save_model(
+                model.model,
+                model.model_path + "_augment.onnx",
+                save_as_external_data=True,
+                all_tensors_to_one_file=True,
+                convert_attribute=False,
+            )
+
+        session = (
+            ort.InferenceSession(model.model.SerializeToString(), so, providers=providers)
+            if not model.is_large_model
+            else ort.InferenceSession(model.model_path + "_augment.onnx", so, providers=providers)
+        )
+
+        output_name_to_node = model.output_name_to_node()
+        input_name_to_nodes = model.input_name_to_nodes()
+        for input_name in output_names:
+            parent = output_name_to_node[input_name]
+            dump_pairs = {parent.name: []}
+
+            for node in input_name_to_nodes[input_name]:
+                # check op_type of node is MatMul
+                # check dim 1 of input is weight tensor
+                # check weight_type is not "fp32"
+                if (
+                    node.op_type in ["MatMul"]
+                    and model.get_initializer(node.input[1]) is not None
+                    and weight_config.get(node.name, {}).get("weight_dtype", "fp32") != "fp32"
+                ):
+                    dump_pairs[parent.name].append(model.get_node(node.name))
+
+            if len(dump_pairs[parent.name]) == 0:  # pragma: no cover
+                continue
+
+            output_dicts = {}
+            for inp in inputs:
+                output = session.run([input_name], inp)
+                output_dicts.setdefault(input_name, []).append(output)
+
+            if enable_auto_scale:
+                model, output_dicts = _apply_awq_scale(
+                    model,
+                    weight_config,
+                    dump_pairs,
+                    output_dicts,
+                )
+            if enable_mse_search:
+                ratios = _apply_awq_clip(
+                    model,
+                    weight_config,
+                    dump_pairs,
+                    output_dicts,
+                )
+            del output_dicts
+            del dump_pairs
+            full_ratio.update(ratios)
+
+        model.remove_tensors_from_outputs(output_names)
+        model.model.graph.output.MergeFrom(org_output)
+    model = rtn.rtn_quantize(model, weight_config, full_ratio, providers)
+    return model
+
+
+def apply_awq_on_model(
+    model: Union[onnx.ModelProto, onnx_model.ONNXModel, pathlib.Path, str],
+    quant_config: dict,
+    calibration_data_reader: data_reader.CalibrationDataReader,
+    enable_auto_scale: bool = True,
+    enable_mse_search: bool = True,
+    providers: List[str] = ["CPUExecutionProvider"],
+) -> onnx.ModelProto:
+    """Apply Activation-aware Weight quantization(AWQ) on onnx model.
+
+    Args:
+        model (Union[onnx.ModelProto, onnx_model.ONNXModel, pathlib.Path, str]): nnx model.
+        quant_config (dict): quantization config.
+        calibration_data_reader (data_reader.CalibrationDataReader): data_reader for calibration.
+
+    Returns:
+        onnx.ModelProto: quantized onnx model.
+    """
+    # set model params
+    kwargs = {
+        "enable_auto_scale": enable_auto_scale,
+        "enable_mse_search": enable_mse_search,
+        "providers": providers,
+    }
+    q_model = awq_quantize(model, data_reader=calibration_data_reader, weight_config=quant_config, **kwargs)
+    quant_utils.dump_woq_stats(q_model, quant_config)
+    return q_model