# Licensed to the Apache Software Foundation (ASF) under one
# or more contributor license agreements.  See the NOTICE file
# distributed with this work for additional information
# regarding copyright ownership.  The ASF licenses this file
# to you under the Apache License, Version 2.0 (the
# "License"); you may not use this file except in compliance
# with the License.  You may obtain a copy of the License at
#
#   http://www.apache.org/licenses/LICENSE-2.0
#
# Unless required by applicable law or agreed to in writing,
# software distributed under the License is distributed on an
# "AS IS" BASIS, WITHOUT WARRANTIES OR CONDITIONS OF ANY
# KIND, either express or implied.  See the License for the
# specific language governing permissions and limitations
# under the License.
# pylint:disable=redefined-outer-name,logging-format-interpolation
import argparse
import json
import logging
import os
import random
import time

import datasets
import numpy as np
import onnx
import onnxruntime as ort
import torch
import transformers
<<<<<<< HEAD
from intel_extension_for_transformers.transformers.llm.evaluation import lm_eval
=======
import evaluation
from torch.nn import functional
from torch.utils import data
>>>>>>> 9711aa17
from optimum import onnxruntime as optimum_ort
from torch.nn import functional
from torch.utils import data

from onnx_neural_compressor import config
from onnx_neural_compressor import data_reader
from onnx_neural_compressor import logger
from onnx_neural_compressor import utility
from onnx_neural_compressor.quantization import matmul_nbits_quantizer
from onnx_neural_compressor.quantization import tuning

logging.basicConfig(
    format="%(asctime)s - %(levelname)s - %(name)s -   %(message)s", datefmt="%m/%d/%Y %H:%M:%S", level=logging.WARN
)

parser = argparse.ArgumentParser(formatter_class=argparse.ArgumentDefaultsHelpFormatter)
parser.add_argument("--model_path", type=str, help="Folder path of pre-trained onnx model")
parser.add_argument("--benchmark", action="store_true", default=False)
parser.add_argument("--tune", action="store_true", default=False, help="whether quantize the model")
parser.add_argument("--output_model", type=str, default=None, help="output model path")
parser.add_argument(
    "--batch_size",
    default=1,
    type=int,
)
parser.add_argument(
    "--tokenizer", type=str, help="pretrained model name or path of tokenizer files", default="meta-llama/Llama-2-7b-hf"
)
parser.add_argument("--workspace", type=str, help="workspace to save intermediate files", default="nc_workspace")
parser.add_argument(
    "--algorithm",
    type=str,
    default="WOQ_TUNE",
    choices=["WOQ_TUNE", "RTN", "AWQ", "GPTQ"],
    help="weight only algorithm",
)
parser.add_argument(
    "--pad_max",
    default=196,
    type=int,
)
parser.add_argument(
    "--seqlen",
    default=2048,
    type=int,
)
parser.add_argument(
    "--tasks",
    nargs="+",
    default=[
        "winogrande",
        "copa",
        "piqa",
        "rte",
        "hellaswag",
        "openbookqa",
        "lambada_openai",
        "lambada_standard",
        "wikitext",
    ],
    type=str,
    help="tasks list for accuracy validation",
)
parser.add_argument("--dataset", nargs="?", default="NeelNanda/pile-10k", const="NeelNanda/pile-10k")
parser.add_argument("--mode", type=str, help="benchmark mode of performance or accuracy")
parser.add_argument("--intra_op_num_threads", type=int, default=24)
parser.add_argument("--trust_remote_code", type=bool, default=False)
args = parser.parse_args()

# load model
tokenizer = transformers.LlamaTokenizer.from_pretrained(args.tokenizer)
model_config = transformers.LlamaConfig.from_pretrained(args.model_path)


def tokenize_function(examples):
    example = tokenizer(examples["text"])
    return example


def replace_architectures(json_path):
    # replace 'LLaMATokenizer' to lowercase 'LlamaTokenizer'
    # to avoid bug 'Tokenizer class LLaMATokenizer does not exist or is not currently imported.'
    # refer to https://github.com/huggingface/transformers/issues/22222#issuecomment-1477171703
    with open(json_path, "r") as file:
        data = json.load(file)
        data["architectures"] = ["LlamaForCausalLM"]

    with open(json_path, "w") as file:
        json.dump(data, file, indent=4)


def eval_func(model):
    model_dir = model
    if isinstance(model, str) and model.endswith(".onnx"):
        model_dir = os.path.dirname(model)

    replace_architectures(os.path.join(model_dir, "config.json"))

    eval_args = evaluation.LMEvalParser(
        model="hf",
        model_args="pretrained=" + model_dir + ",tokenizer=" + args.tokenizer,
        batch_size=args.batch_size,
        tasks=','.join(args.tasks),
        provider="CPUExecutionProvider",
        trust_remote_code=args.trust_remote_code,
    )
    results = evaluation.evaluate(eval_args)

    eval_acc = 0
    for task_name in args.tasks:
        if task_name == "wikitext":
<<<<<<< HEAD
            print("Accuracy for %s is: %s" % (task_name, results["results"][task_name]["word_perplexity"]))
            eval_acc += results["results"][task_name]["word_perplexity"]
        else:
            print("Accuracy for %s is: %s" % (task_name, results["results"][task_name]["acc"]))
            eval_acc += results["results"][task_name]["acc"]
=======
            print("Accuracy for %s is: %s" %
                  (task_name, results["results"][task_name]["word_perplexity,none"]))
            eval_acc += results["results"][task_name]["word_perplexity,none"]
        else:
            print("Accuracy for %s is: %s" %
                  (task_name, results["results"][task_name]["acc,none"]))
            eval_acc += results["results"][task_name]["acc,none"]
>>>>>>> 9711aa17

    if len(args.tasks) != 0:
        eval_acc /= len(args.tasks)

    return eval_acc


def benchmark(model):
    sess_options = ort.SessionOptions()
    sess_options.intra_op_num_threads = args.intra_op_num_threads

    session = optimum_ort.ORTModelForCausalLM.load_model(  # pylint: disable=E1123
        os.path.join(model, "model.onnx"), session_options=sess_options
    )
    inputs_names = session.get_inputs()
    key_value_input_names = [key.name for key in inputs_names if (".key" in key.name) or (".value" in key.name)]
    use_cache = len(key_value_input_names) > 0

    model = optimum_ort.ORTModelForCausalLM(
        session,  # pylint: disable=E1121
        model_config,
        use_cache=True if use_cache else False,
        use_io_binding=True if use_cache else False,
    )

    max_new_tokens = 32
    prompt = "Once upon a time, there existed a little girl who liked to have adventures. She wanted to go to places and meet new people, and have fun"

    input_size = tokenizer(prompt, return_tensors="pt").input_ids.size(dim=1)
    print("---- Prompt size:", input_size)

    total_time = 0.0
    num_iter = 100
    num_warmup = 10
    batch_size = 1
    prompt = [prompt] * batch_size
    total_list = []

    for i in range(num_iter):
        tic = time.time()
        input_ids = tokenizer(prompt, return_tensors="pt").input_ids
        output = model.generate(input_ids, max_new_tokens=max_new_tokens)
        gen_ids = output
        gen_text = tokenizer.batch_decode(gen_ids, skip_special_tokens=True)
        toc = time.time()
        print(gen_text, flush=True)
        if i >= num_warmup:
            total_time += toc - tic

    print("\n", "-" * 10, "Summary:", "-" * 10)
    print(args)
    throughput = (num_iter - num_warmup) / total_time
    print("Throughput: {} samples/s".format(throughput))


class AWQDataloader(data_reader.CalibrationDataReader):

    def __init__(self, model_path, pad_max=196, batch_size=1, sub_folder="train", calibration_sampling_size=8):
        self.encoded_list = []
        self.pad_max = pad_max
        self.batch_size = batch_size
        dataset = datasets.load_dataset(args.dataset, split=sub_folder)
        dataset = dataset.map(tokenize_function, batched=True)
        dataset.set_format(type="torch", columns=["input_ids", "attention_mask"])
        dataloader = data.DataLoader(
            dataset,
            batch_size=self.batch_size,
            shuffle=False,
            collate_fn=self.collate_batch,
        )
        model = onnx.load(model_path, load_external_data=False)
        inputs_names = [input.name for input in model.graph.input]
        key_value_input_names = [key for key in inputs_names if (".key" in key) or (".value" in key)]
        use_cache = len(key_value_input_names) > 0
        self.batch_size = batch_size

        for idx, (input_ids, attention_mask) in enumerate(dataloader):
            if idx + 1 > calibration_sampling_size:
                break
            ort_input = {}
            ort_input["input_ids"] = input_ids[:, :-1].detach().cpu().numpy().astype("int64")
            ort_input["attention_mask"] = attention_mask[:, :-1].detach().cpu().numpy().astype("int64")
            position_ids = attention_mask.long().cumsum(-1) - 1
            position_ids.masked_fill_(attention_mask == 0, 1)
            ort_input["position_ids"] = position_ids[:, :-1].detach().cpu().numpy().astype("int64")
            if use_cache:
                # Create dummy past_key_values for decoder
                num_attention_heads = model_config.num_key_value_heads
                embed_size_per_head = model_config.hidden_size // model_config.num_attention_heads
                shape = (self.batch_size, num_attention_heads, 0, embed_size_per_head)
                key_or_value = np.zeros(shape, dtype=np.float32)
                for key_value_input_name in key_value_input_names:
                    ort_input[key_value_input_name] = key_or_value
            self.encoded_list.append(ort_input)

        self.iter_next = iter(self.encoded_list)

    def collate_batch(self, batch):

        input_ids_padded = []
        attention_mask_padded = []

        for text in batch:
            input_ids = text["input_ids"]
            pad_len = self.pad_max - input_ids.shape[0]
            attention_mask = torch.ones(len(input_ids))
            input_ids = functional.pad(input_ids, (0, pad_len), value=1)
            attention_mask = functional.pad(attention_mask, (0, pad_len), value=0)
            input_ids_padded.append(input_ids)
            attention_mask_padded.append(attention_mask)
        return torch.vstack(input_ids_padded), torch.vstack(attention_mask_padded)

    def get_next(self):
        return next(self.iter_next, None)

    def rewind(self):
        self.iter_next = iter(self.encoded_list)


class GPTQDataloader(data_reader.CalibrationDataReader):

<<<<<<< HEAD
    def __init__(self, model_path, batch_size=1, seqlen=2048, sub_folder="train", calibration_sampling_size=8):
=======
    def __init__(self,
                 model_path,
                 batch_size=1,
                 seqlen=2048,
                 sub_folder="train",
                 calibration_sampling_size=8):
        # large `calibration_sampling_size` may result in long GPTQ running time
        # recommend to use smaller `calibration_sampling_size` value
>>>>>>> 9711aa17
        random.seed(0)
        self.encoded_list = []

        self.batch_size = batch_size
        traindata = datasets.load_dataset(args.dataset, split=sub_folder)
        traindata = traindata.map(tokenize_function, batched=True)
        traindata.set_format(type="torch", columns=["input_ids", "attention_mask"])

        session = ort.InferenceSession(model_path)
        inputs_names = [input.name for input in session.get_inputs()]
        key_value_input_names = [key for key in inputs_names if (".key" in key) or (".value" in key)]
        use_cache = len(key_value_input_names) > 0

        for i in range(calibration_sampling_size):
            while True:
                i = random.randint(0, len(traindata) - 1)
                trainenc = traindata[i]
                if trainenc["input_ids"].shape[0] > seqlen:
                    break
            i = random.randint(0, trainenc["input_ids"].shape[0] - seqlen - 1)
            j = i + seqlen
            inp = trainenc["input_ids"][i:j].unsqueeze(0)
            mask = torch.ones(inp.shape)

            ort_input = {}
            ort_input["input_ids"] = inp.detach().cpu().numpy().astype("int64")
            ort_input["attention_mask"] = mask.detach().cpu().numpy().astype("int64")
            input_shape = ort_input["input_ids"].shape
            position_ids = torch.arange(0, input_shape[-1], dtype=torch.long).unsqueeze(0).view(-1, input_shape[-1])
            ort_input["position_ids"] = position_ids.numpy()
            if use_cache:
                # create dummy past_key_values for decoder first generation step
                num_attention_heads = model_config.num_key_value_heads
                embed_size_per_head = model_config.hidden_size // model_config.num_attention_heads
                shape = (self.batch_size, num_attention_heads, 0, embed_size_per_head)
                key_or_value = np.zeros(shape, dtype=np.float32)
                for key_value_input_name in key_value_input_names:
                    ort_input[key_value_input_name] = key_or_value

            self.encoded_list.append(ort_input)
        self.iter_next = iter(self.encoded_list)

    def get_next(self):
        return next(self.iter_next, None)

    def rewind(self):
        self.iter_next = iter(self.encoded_list)


if __name__ == "__main__":
    utility.set_workspace(args.workspace)
    if not os.path.exists(args.workspace):
        os.mkdir(args.workspace)

    if args.benchmark:
        if args.mode == "performance":
            benchmark(args.model_path)
        elif args.mode == "accuracy":
            acc_result = eval_func(args.model_path)
            print("Batch size = %d" % args.batch_size)
            print("Accuracy: %.5f" % acc_result)

    if args.tune:
        model_name = "model.onnx"  # require optimum >= 1.14.0
        model_path = os.path.join(args.model_path, model_name)

        # do graph optimization
        logger.info("Start graph optimization...")
        sess_options = ort.SessionOptions()
        sess_options.graph_optimization_level = ort.GraphOptimizationLevel.ORT_ENABLE_EXTENDED
        sess_options.optimized_model_filepath = os.path.join(args.workspace, "Optimized_model.onnx")
        sess_options.add_session_config_entry(
            "session.optimized_model_external_initializers_file_name", "Optimized_model.onnx_data"
        )
        sess_options.add_session_config_entry("session.optimized_model_external_initializers_min_size_in_bytes", "1024")
        sess = ort.InferenceSession(model_path, sess_options, providers=["CPUExecutionProvider"])
        logger.info("Graph optimization done.")

        best_model = None
        if args.algorithm.upper() == "RTN":
            algo_config = matmul_nbits_quantizer.RTNWeightOnlyQuantConfig()
            quant = matmul_nbits_quantizer.MatMulNBitsQuantizer(
                sess_options.optimized_model_filepath,
                n_bits=4,
                block_size=32,
                is_symmetric=True,
                algo_config=algo_config,
            )
            quant.process()
            best_model = quant.model

        elif args.algorithm.upper() == "AWQ":
            calibration_data_reader = AWQDataloader(model_path, pad_max=args.pad_max, batch_size=1)
            algo_config = matmul_nbits_quantizer.AWQWeightOnlyQuantConfig(
                calibration_data_reader=calibration_data_reader, enable_mse_search=False
            )
            quant = matmul_nbits_quantizer.MatMulNBitsQuantizer(
                sess_options.optimized_model_filepath,
                n_bits=4,
                block_size=32,
                is_symmetric=True,
                algo_config=algo_config,
            )
            quant.process()
            best_model = quant.model

        elif args.algorithm.upper() == "GPTQ":
            calibration_data_reader = GPTQDataloader(model_path, seqlen=args.seqlen, batch_size=1)
            algo_config = matmul_nbits_quantizer.GPTQWeightOnlyQuantConfig(
                calibration_data_reader=calibration_data_reader,
            )
            quant = matmul_nbits_quantizer.MatMulNBitsQuantizer(
                sess_options.optimized_model_filepath,
                n_bits=4,
                block_size=32,
                is_symmetric=False,
                algo_config=algo_config,
            )
            quant.process()
            best_model = quant.model

        elif args.algorithm.upper() == "WOQ_TUNE":
            calibration_data_reader = GPTQDataloader(model_path, seqlen=args.seqlen, batch_size=1)
            # set tolerable_loss to 0.5% for test, default is 1%
            custom_tune_config = tuning.TuningConfig(config_set=config.get_woq_tuning_config(), tolerable_loss=0.005)
            best_model = tuning.autotune(
                model_input=model_path,
                tune_config=custom_tune_config,
                eval_fn=eval_func,
                calibration_data_reader=calibration_data_reader,
            )

        if best_model is not None:
            onnx.save_model(
                best_model,
                os.path.join(args.output_model, model_name),
                save_as_external_data=True,
            )
            model_config.to_json_file(os.path.join(args.output_model, "config.json"), use_diff=False)<|MERGE_RESOLUTION|>--- conflicted
+++ resolved
@@ -28,13 +28,7 @@
 import onnxruntime as ort
 import torch
 import transformers
-<<<<<<< HEAD
-from intel_extension_for_transformers.transformers.llm.evaluation import lm_eval
-=======
 import evaluation
-from torch.nn import functional
-from torch.utils import data
->>>>>>> 9711aa17
 from optimum import onnxruntime as optimum_ort
 from torch.nn import functional
 from torch.utils import data
@@ -146,13 +140,6 @@
     eval_acc = 0
     for task_name in args.tasks:
         if task_name == "wikitext":
-<<<<<<< HEAD
-            print("Accuracy for %s is: %s" % (task_name, results["results"][task_name]["word_perplexity"]))
-            eval_acc += results["results"][task_name]["word_perplexity"]
-        else:
-            print("Accuracy for %s is: %s" % (task_name, results["results"][task_name]["acc"]))
-            eval_acc += results["results"][task_name]["acc"]
-=======
             print("Accuracy for %s is: %s" %
                   (task_name, results["results"][task_name]["word_perplexity,none"]))
             eval_acc += results["results"][task_name]["word_perplexity,none"]
@@ -160,7 +147,6 @@
             print("Accuracy for %s is: %s" %
                   (task_name, results["results"][task_name]["acc,none"]))
             eval_acc += results["results"][task_name]["acc,none"]
->>>>>>> 9711aa17
 
     if len(args.tasks) != 0:
         eval_acc /= len(args.tasks)
@@ -282,9 +268,6 @@
 
 class GPTQDataloader(data_reader.CalibrationDataReader):
 
-<<<<<<< HEAD
-    def __init__(self, model_path, batch_size=1, seqlen=2048, sub_folder="train", calibration_sampling_size=8):
-=======
     def __init__(self,
                  model_path,
                  batch_size=1,
@@ -293,7 +276,6 @@
                  calibration_sampling_size=8):
         # large `calibration_sampling_size` may result in long GPTQ running time
         # recommend to use smaller `calibration_sampling_size` value
->>>>>>> 9711aa17
         random.seed(0)
         self.encoded_list = []
 
