--- conflicted
+++ resolved
@@ -1,8 +1,4 @@
-<<<<<<< HEAD
-# onnxruntime doesn't support numpy>=2.0.0. After the fix the version restriction will be removed
-=======
 # onnxruntime doesn't support numpy>=2.0.0. The restriction will be removed once they fix it.
->>>>>>> bab644c0
 numpy<2.0.0
 onnx
 onnxruntime
